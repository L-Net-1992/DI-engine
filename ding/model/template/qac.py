--- conflicted
+++ resolved
@@ -248,12 +248,8 @@
             >>> torch.Size([4, 64])
         """
         if self.actor_head_type == 'regression':
-<<<<<<< HEAD
+            x = self.actor(inputs)
             return ttorch.as_tensor({'action': x['pred']})
-=======
-            x = self.actor(inputs)
-            return {'action': x['pred']}
->>>>>>> 38480a5b
         elif self.actor_head_type == 'reparameterization':
             x = self.actor(inputs)
             return {'logit': [x['mu'], x['sigma']]}
