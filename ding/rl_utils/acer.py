from typing import Tuple, List
from collections import namedtuple
import torch
import torch.nn.functional as F
EPS = 1e-8


def acer_policy_error(
        q_values: torch.Tensor,
        q_retraces: torch.Tensor,
        v_pred: torch.Tensor,
        target_pi: torch.Tensor,
        actions: torch.Tensor,
        ratio: torch.Tensor,
        c_clip_ratio: float = 10.0
) -> Tuple[torch.Tensor, torch.Tensor]:
    """
    Overview:
        Get ACER policy loss
    Arguments:
        - q_values (:obj:`torch.Tensor`): Q values
        - q_retraces (:obj:`torch.Tensor`): Q values (be calculated by retrace method)
        - v_pred (:obj:`torch.Tensor`): V values
        - target_pi (:obj:`torch.Tensor`): The new policy's probability
        - actions (:obj:`torch.Tensor`): The actions in replay buffer
        - ratio (:obj:`torch.Tensor`): ratio of new polcy with behavior policy
        - c_clip_ratio (:obj:`float`): clip value for ratio
    Returns:
        - actor_loss (:obj:`torch.Tensor`): policy loss from q_retrace
        - bc_loss (:obj:`torch.Tensor`): correct policy loss
    Shapes:
        - q_values (:obj:`torch.FloatTensor`): :math:`(T, B, N)`, where B is batch size and N is action dim
        - q_retraces (:obj:`torch.FloatTensor`): :math:`(T, B, 1)`
        - v_pred (:obj:`torch.FloatTensor`): :math:`(T, B, 1)`
        - target_pi (:obj:`torch.FloatTensor`): :math:`(T, B, N)`
        - actions (:obj:`torch.LongTensor`): :math:`(T, B)`
        - ratio (:obj:`torch.FloatTensor`): :math:`(T, B, N)`
        - actor_loss (:obj:`torch.FloatTensor`): :math:`(T, B, 1)`
        - bc_loss (:obj:`torch.FloatTensor`): :math:`(T, B, 1)`
    """
    actions = actions.unsqueeze(-1)
    with torch.no_grad():
        advantage_retraces = q_retraces - v_pred  # shape T,B,1
        advantage_native = q_values - v_pred  # shape T,B,env_action_shape
    actor_loss = ratio.gather(-1, actions).clamp(max=c_clip_ratio
                                                 ) * advantage_retraces * (target_pi.gather(-1, actions) +
                                                                           EPS).log()  # shape T,B,1

    # bias correction term, the first target_pi will not calculate gradient flow
    bias_correction_loss = (1.0-c_clip_ratio/(ratio+EPS)).clamp(min=0.0)*target_pi.detach() * \
        advantage_native*(target_pi+EPS).log()  # shape T,B,env_action_shape
    bias_correction_loss = bias_correction_loss.sum(-1, keepdim=True)
    return actor_loss, bias_correction_loss


def acer_value_error(q_values, q_retraces, actions):
    """
    Overview:
        Get ACER critic loss
    Arguments:
        - q_values (:obj:`torch.Tensor`): Q values
        - q_retraces (:obj:`torch.Tensor`): Q values (be calculated by retrace method)
        - actions (:obj:`torch.Tensor`): The actions in replay buffer
        - ratio (:obj:`torch.Tensor`): ratio of new polcy with behavior policy
    Returns:
        - critic_loss (:obj:`torch.Tensor`): critic loss
    Shapes:
        - q_values (:obj:`torch.FloatTensor`): :math:`(T, B, N)`, where B is batch size and N is action dim
        - q_retraces (:obj:`torch.FloatTensor`): :math:`(T, B, 1)`
        - actions (:obj:`torch.LongTensor`): :math:`(T, B)`
        - critic_loss (:obj:`torch.FloatTensor`): :math:`(T, B, 1)`
    """
    actions = actions.unsqueeze(-1)
    critic_loss = 0.5 * (q_retraces - q_values.gather(-1, actions)).pow(2)
    return critic_loss


def acer_trust_region_update(
        actor_gradients: List[torch.Tensor], target_pi: torch.Tensor, avg_pi: torch.Tensor, trust_region_value: float
) -> List[torch.Tensor]:
    """
    Overview:
        calcuate gradient with trust region constrain
    Arguments:
        - actor_gradients (:obj:`list(torch.Tensor)`): gradients value's for different part
        - target_pi (:obj:`torch.Tensor`): The new policy's probability
        - avg_pi (:obj:`torch.Tensor`): The average policy's probability
        - trust_region_value (:obj:`float`): the range of trust region
    Returns:
        - update_gradients (:obj:`list(torch.Tensor)`): gradients with trust region constraint
    Shapes:
        - target_pi (:obj:`torch.FloatTensor`): :math:`(T, B, N)`
        - avg_pi (:obj:`torch.FloatTensor`): :math:`(T, B, N)`
    """
    with torch.no_grad():
        KL_gradients = [(avg_pi / (target_pi + EPS))]
    update_gradients = []
    # TODO: here is only one elements in this list. Maybe will use to more elements in the future
    actor_gradient = actor_gradients[0]
    KL_gradient = KL_gradients[0]
    scale = actor_gradient.mul(KL_gradient).sum(-1, keepdim=True) - trust_region_value
    scale = torch.div(scale, KL_gradient.mul(KL_gradient).sum(-1, keepdim=True)).clamp(min=0.0)
    update_gradients.append(actor_gradient - scale * KL_gradient)
    return update_gradients


<<<<<<< HEAD
def acer_value_error_continuous(q_values: torch.Tensor, 
                                q_retraces: torch.Tensor):
=======
def acer_value_error_continuous(q_values: torch.Tensor,
                                v_values: torch.Tensor,
                                q_retraces: torch.Tensor,
                                ratio: torch.Tensor,
                                ):
>>>>>>> c5e632a4
    """
    Overview:
        Get ACER critic loss
    Arguments:
        - q_values (:obj:`torch.Tensor`): Q values
        - q_retraces (:obj:`torch.Tensor`): Q values (be calculated by retrace method)
        - actions (:obj:`torch.Tensor`): The actions in replay buffer
        - ratio (:obj:`torch.Tensor`): ratio of new polcy with behavior policy
    Returns:
        - critic_loss (:obj:`torch.Tensor`): critic loss
    Shapes:
        - q_values (:obj:`torch.FloatTensor`): :math:`(T, B, 1)`, where B is batch size 
        - q_retraces (:obj:`torch.FloatTensor`): :math:`(T, B, 1)`
        - actions (:obj:`torch.LongTensor`): :math:`(T, B)`
        - critic_loss (:obj:`torch.FloatTensor`): :math:`(T, B, 1)`
    """
<<<<<<< HEAD

    critic_loss = (q_retraces - q_values.detach())*q_values
    return critic_loss

=======
    # loss v1 -200, 3600 iter
    # critic_loss = 0.5*(q_retraces.detach() - q_values).pow(2)
    # return critic_loss

    # loss v2 -200 1400 iter
    critic_loss_q = -(q_retraces.detach() - q_values).detach() * q_values
    critic_loss_v = -ratio.clamp(max=1) * (q_retraces.detach() - q_values).detach() * v_values  # shape T,B,1
    critic_loss = critic_loss_q + critic_loss_v
    return critic_loss

    # loss v3
    # critic_loss_q = 0.5*(q_retraces.detach() - q_values).pow(2)
    # critic_loss_v = 0.5*ratio.clamp(max=1) * (q_retraces.detach() - q_values).pow(2)  # shape T,B,1

    # critic_loss = critic_loss_q + critic_loss_v
    # return [critic_loss_q, critic_loss_v, critic_loss]
    # return critic_loss_q + critic_loss_v

>>>>>>> c5e632a4

def acer_policy_error_continuous(
        q_values_prime: torch.Tensor,
        q_opc: torch.Tensor,
        v_pred: torch.Tensor,
        target_pi: torch.Tensor,
        target_pi_prime: torch.Tensor,
        ratio: torch.Tensor,
        ratio_prime: torch.Tensor,
        c_clip_ratio: float = 10.0
) -> Tuple[torch.Tensor, torch.Tensor]:
    """
    Overview:
        Get ACER policy loss
    Arguments:
        - q_values (:obj:`torch.Tensor`): Q values
        - q_retraces (:obj:`torch.Tensor`): Q values (be calculated by retrace method)
        - v_pred (:obj:`torch.Tensor`): V values
        - target_pi (:obj:`torch.Tensor`): The new policy's probability
        - actions (:obj:`torch.Tensor`): The actions in replay buffer
        - ratio (:obj:`torch.Tensor`): ratio of new polcy with behavior policy
        - c_clip_ratio (:obj:`float`): clip value for ratio
    Returns:
        - actor_loss (:obj:`torch.Tensor`): policy loss from q_retrace
        - bc_loss (:obj:`torch.Tensor`): correct policy loss
    Shapes:
        - q_values (:obj:`torch.FloatTensor`): :math:`(T, B, 1)`, where B is batch size and N is action dim
        - q_retraces (:obj:`torch.FloatTensor`): :math:`(T, B, 1)`
        - v_pred (:obj:`torch.FloatTensor`): :math:`(T, B, 1)`
        - target_pi (:obj:`torch.FloatTensor`): :math:`(T, B, N)`
        - ratio (:obj:`torch.FloatTensor`): :math:`(T, B, N)`
        - actor_loss (:obj:`torch.FloatTensor`): :math:`(T, B, 1)`
        - bc_loss (:obj:`torch.FloatTensor`): :math:`(T, B, 1)`
    """
    with torch.no_grad():
        advantage_retraces = q_opc - v_pred  # shape T,B,1
        advantage_native = q_values_prime - v_pred  # shape T,B,env_action_shape
    actor_loss = ratio.clamp(max=c_clip_ratio) * advantage_retraces * (target_pi + EPS).log()  # shape T,B,1

    # bias correction term, the first target_pi will not calculate gradient flow
    bias_correction_loss = (1.0-c_clip_ratio/(ratio_prime+EPS)).clamp(min=0.0) * advantage_native * (target_pi_prime + EPS).log()  # shape T,B,env_action_shape
<<<<<<< HEAD
=======
    bias_correction_loss = bias_correction_loss.sum(-1, keepdim=True)
>>>>>>> c5e632a4
    return actor_loss, bias_correction_loss<|MERGE_RESOLUTION|>--- conflicted
+++ resolved
@@ -104,16 +104,11 @@
     return update_gradients
 
 
-<<<<<<< HEAD
-def acer_value_error_continuous(q_values: torch.Tensor, 
-                                q_retraces: torch.Tensor):
-=======
 def acer_value_error_continuous(q_values: torch.Tensor,
                                 v_values: torch.Tensor,
                                 q_retraces: torch.Tensor,
                                 ratio: torch.Tensor,
                                 ):
->>>>>>> c5e632a4
     """
     Overview:
         Get ACER critic loss
@@ -130,12 +125,6 @@
         - actions (:obj:`torch.LongTensor`): :math:`(T, B)`
         - critic_loss (:obj:`torch.FloatTensor`): :math:`(T, B, 1)`
     """
-<<<<<<< HEAD
-
-    critic_loss = (q_retraces - q_values.detach())*q_values
-    return critic_loss
-
-=======
     # loss v1 -200, 3600 iter
     # critic_loss = 0.5*(q_retraces.detach() - q_values).pow(2)
     # return critic_loss
@@ -154,7 +143,6 @@
     # return [critic_loss_q, critic_loss_v, critic_loss]
     # return critic_loss_q + critic_loss_v
 
->>>>>>> c5e632a4
 
 def acer_policy_error_continuous(
         q_values_prime: torch.Tensor,
@@ -196,8 +184,5 @@
 
     # bias correction term, the first target_pi will not calculate gradient flow
     bias_correction_loss = (1.0-c_clip_ratio/(ratio_prime+EPS)).clamp(min=0.0) * advantage_native * (target_pi_prime + EPS).log()  # shape T,B,env_action_shape
-<<<<<<< HEAD
-=======
     bias_correction_loss = bias_correction_loss.sum(-1, keepdim=True)
->>>>>>> c5e632a4
     return actor_loss, bias_correction_loss